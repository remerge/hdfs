package hdfs

import (
	"io/ioutil"
	"os"
	"path/filepath"
	"testing"

	"github.com/stretchr/testify/assert"
	"github.com/stretchr/testify/require"
)

var cachedClients = make(map[string]*Client)

func getClient(t *testing.T) *Client {
	username, err := Username()
	if err != nil {
		t.Fatal(err)
	}

	return getClientForUser(t, username)
}

func getClientForUser(t *testing.T, user string) *Client {
	if c, ok := cachedClients[user]; ok {
		return c
	}

	nn := os.Getenv("HADOOP_NAMENODE")
	if nn == "" {
		t.Fatal("HADOOP_NAMENODE not set")
	}

	client, err := NewForUser([]string{nn}, user)
	if err != nil {
		t.Fatal(err)
	}

	cachedClients[user] = client
	return client
}

func touch(t *testing.T, path string) {
	c := getClient(t)

	err := c.CreateEmptyFile(path)
	if err != nil && !os.IsExist(err) {
		t.Fatal(err)
	}
}

func mkdirp(t *testing.T, path string) {
	c := getClient(t)

	err := c.MkdirAll(path, 0644)
	if err != nil && !os.IsExist(err) {
		t.Fatal(err)
	}
}

func baleet(t *testing.T, path string) {
	c := getClient(t)

	err := c.Remove(path)
	if err != nil && !os.IsNotExist(err) {
		t.Fatal(err)
	}
}

func assertPathError(t *testing.T, err error, op, path string, wrappedErr error) {
	require.NotNil(t, err)

	expected := &os.PathError{op, path, wrappedErr}
	require.Equal(t, expected.Error(), err.Error())
	require.Equal(t, expected, err)
}

func TestNewWithMultipleNodes(t *testing.T) {
	nn := os.Getenv("HADOOP_NAMENODE")
	if nn == "" {
		t.Fatal("HADOOP_NAMENODE not set")
	}
<<<<<<< HEAD
	_, err := New([]string{"localhost:80", nn})
=======
	_, err := NewClient(ClientOptions{
		Addresses: []string{"localhost:80", nn},
	})
>>>>>>> 84dbd099
	assert.Nil(t, err)
}

func TestNewWithFailingNode(t *testing.T) {
<<<<<<< HEAD
	_, err := New([]string{"localhost:80"})
=======
	_, err := New("localhost:80")
>>>>>>> 84dbd099
	assert.NotNil(t, err)
}

func TestReadFile(t *testing.T) {
	client := getClient(t)

	bytes, err := client.ReadFile("/_test/foo.txt")
	assert.NoError(t, err)
	assert.EqualValues(t, "bar\n", string(bytes))
}

func TestCopyToLocal(t *testing.T) {
	client := getClient(t)

	dir, _ := ioutil.TempDir("", "hdfs-test")
	tmpfile := filepath.Join(dir, "foo.txt")
	err := client.CopyToLocal("/_test/foo.txt", tmpfile)
	require.NoError(t, err)

	f, err := os.Open(tmpfile)
	require.NoError(t, err)

	bytes, _ := ioutil.ReadAll(f)
	assert.EqualValues(t, "bar\n", string(bytes))
}

func TestCopyToRemote(t *testing.T) {
	client := getClient(t)

	baleet(t, "/_test/copytoremote.txt")
	err := client.CopyToRemote("test/foo.txt", "/_test/copytoremote.txt")
	require.NoError(t, err)

	bytes, err := client.ReadFile("/_test/copytoremote.txt")
	require.NoError(t, err)

	assert.EqualValues(t, "bar\n", string(bytes))
}<|MERGE_RESOLUTION|>--- conflicted
+++ resolved
@@ -80,22 +80,14 @@
 	if nn == "" {
 		t.Fatal("HADOOP_NAMENODE not set")
 	}
-<<<<<<< HEAD
-	_, err := New([]string{"localhost:80", nn})
-=======
 	_, err := NewClient(ClientOptions{
 		Addresses: []string{"localhost:80", nn},
 	})
->>>>>>> 84dbd099
 	assert.Nil(t, err)
 }
 
 func TestNewWithFailingNode(t *testing.T) {
-<<<<<<< HEAD
 	_, err := New([]string{"localhost:80"})
-=======
-	_, err := New("localhost:80")
->>>>>>> 84dbd099
 	assert.NotNil(t, err)
 }
 
