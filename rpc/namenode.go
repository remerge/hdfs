package rpc

import (
	"encoding/binary"
	"errors"
	"fmt"
	"io"
	"net"
	"sync"
	"time"

	hadoop "github.com/colinmarc/hdfs/protocol/hadoop_common"
	"github.com/golang/protobuf/proto"
)

const (
	rpcVersion            = 0x09
	serviceClass          = 0x0
	authProtocol          = 0x0
	protocolClass         = "org.apache.hadoop.hdfs.protocol.ClientProtocol"
	protocolClassVersion  = 1
	handshakeCallID       = -3
	standbyExceptionClass = "org.apache.hadoop.ipc.StandbyException"
)

const backoffDuration = time.Second * 5

// NamenodeConnection represents an open connection to a namenode.
type NamenodeConnection struct {
	clientId         []byte
	clientName       string
	currentRequestID int
	user             string
	conn             net.Conn
<<<<<<< HEAD
	host             *host
	hostList         []*host
=======
	host             *namenodeHost
	hostList         []*namenodeHost
>>>>>>> 84dbd099
	reqLock          sync.Mutex
}

// NamenodeConnectionOptions represents the configurable options available
// for a NamenodeConnection.
type NamenodeConnectionOptions struct {
	Addresses []string
	User      string
}

// NamenodeError represents an interepreted error from the Namenode, including
// the error code and the java backtrace.
type NamenodeError struct {
	Method    string
	Message   string
	Code      int
	Exception string
}

// Desc returns the long form of the error code, as defined in the
// RpcErrorCodeProto in RpcHeader.proto
func (err *NamenodeError) Desc() string {
	return hadoop.RpcResponseHeaderProto_RpcErrorCodeProto_name[int32(err.Code)]
}

func (err *NamenodeError) Error() string {
	s := fmt.Sprintf("%s call failed with %s", err.Method, err.Desc())
	if err.Exception != "" {
		s += fmt.Sprintf(" (%s)", err.Exception)
	}

	return s
}

<<<<<<< HEAD
type host struct {
	address     string
	lastFailure time.Time
}

// NewNamenodeConnection creates a new connection to a Namenode, and preforms an
=======
type namenodeHost struct {
	address     string
	lastError   error
	lastErrorAt time.Time
}

// NewNamenodeConnection creates a new connection to a namenode and performs an
>>>>>>> 84dbd099
// initial handshake.
//
// You probably want to use hdfs.New instead, which provides a higher-level
// interface.
<<<<<<< HEAD
func NewNamenodeConnection(addresses []string, user string) (*NamenodeConnection, error) {
	// Build the list of hosts to be used for failover.
	hostList := make([]*host, len(addresses))
	for i, addr := range addresses {
		hostList[i] = &host{address: addr}
	}

=======
func NewNamenodeConnection(address string, user string) (*NamenodeConnection, error) {
	return NewNamenodeConnectionWithOptions(NamenodeConnectionOptions{
		Addresses: []string{address},
		User:      user,
	})
}

// NewNamenodeConnectionWithOptions creates a new connection to a namenode with
// the given options and performs an initial handshake.
func NewNamenodeConnectionWithOptions(options NamenodeConnectionOptions) (*NamenodeConnection, error) {
	// Build the list of hosts to be used for failover.
	hostList := make([]*namenodeHost, len(options.Addresses))
	for i, addr := range options.Addresses {
		hostList[i] = &namenodeHost{address: addr}
	}

	// The ClientID is reused here both in the RPC headers (which requires a
	// "globally unique" ID) and as the "client name" in various requests.
	clientId := newClientID()
	c := &NamenodeConnection{
		clientId:   clientId,
		clientName: "go-hdfs-" + string(clientId),
		user:       options.User,
		hostList:   hostList,
	}

	err := c.resolveConnection()
	if err != nil {
		return nil, err
	}

	return c, nil
}

// WrapNamenodeConnection wraps an existing net.Conn to a Namenode, and preforms
// an initial handshake.
//
// Deprecated: use the higher-level hdfs.New or NewNamenodeConnection instead.
func WrapNamenodeConnection(conn net.Conn, user string) (*NamenodeConnection, error) {
>>>>>>> 84dbd099
	// The ClientID is reused here both in the RPC headers (which requires a
	// "globally unique" ID) and as the "client name" in various requests.
	clientId := newClientID()
	c := &NamenodeConnection{
		clientId:   clientId,
		clientName: "go-hdfs-" + string(clientId),
		user:       user,
<<<<<<< HEAD
		hostList:   hostList,
=======
		conn:       conn,
		host:       &namenodeHost{},
		hostList:   make([]*namenodeHost, 0),
>>>>>>> 84dbd099
	}

	err := c.resolveConnection()
	if err != nil {
		return nil, err
	}

	return c, nil
}

func (c *NamenodeConnection) resolveConnection() error {
	if c.conn != nil {
		return nil
	}

<<<<<<< HEAD
=======
	var err error

	if c.host != nil {
		err = c.host.lastError
	}

>>>>>>> 84dbd099
	for _, host := range c.hostList {
		if c.host == host {
			continue
		}

<<<<<<< HEAD
		if host.lastFailure.After(time.Now().Add(-backoffDuration)) {
			continue
		}

		var err error
=======
		if host.lastErrorAt.After(time.Now().Add(-backoffDuration)) {
			continue
		}

>>>>>>> 84dbd099
		c.host = host
		c.conn, err = net.DialTimeout("tcp", host.address, connectTimeout)
		if err != nil {
			c.markFailure(err)
			continue
		}

		err = c.writeNamenodeHandshake()
		if err != nil {
			c.markFailure(err)
			continue
		}

		break
	}

	if c.conn == nil {
<<<<<<< HEAD
		return fmt.Errorf("No available namenodes")
=======
		return fmt.Errorf("no available namenodes: %s", err)
>>>>>>> 84dbd099
	}

	return nil
}

func (c *NamenodeConnection) markFailure(err error) {
	if c.conn != nil {
		c.conn.Close()
		c.conn = nil
	}
<<<<<<< HEAD
	c.host.lastFailure = time.Now()
=======
	c.host.lastError = err
	c.host.lastErrorAt = time.Now()
>>>>>>> 84dbd099
}

// ClientName provides a unique identifier for this client, which is required
// for various RPC calls. Confusingly, it's separate from clientID, which is
// used in the RPC header; to make things simpler, it reuses the random bytes
// from that, but adds a prefix to make it human-readable.
func (c *NamenodeConnection) ClientName() string {
	return c.clientName
}

// Execute performs an rpc call. It does this by sending req over the wire and
// unmarshaling the result into resp.
func (c *NamenodeConnection) Execute(method string, req proto.Message, resp proto.Message) error {
	c.reqLock.Lock()
	defer c.reqLock.Unlock()

	c.currentRequestID++
<<<<<<< HEAD

R:
	err := c.resolveConnection()
	if err != nil {
		return err
	}

	err = c.writeRequest(method, req)
	if err != nil {
		c.markFailure(err)
		goto R
	}

	err = c.readResponse(method, resp)
	if err != nil {
		if nerr, ok := err.(*NamenodeError); ok {
			if nerr.Exception != "org.apache.hadoop.ipc.StandbyException" {
				return err
			}
		}
		c.markFailure(err)
		goto R
=======

	for {
		err := c.resolveConnection()
		if err != nil {
			return err
		}

		err = c.writeRequest(method, req)
		if err != nil {
			c.markFailure(err)
			continue
		}

		err = c.readResponse(method, resp)
		if err != nil {
			if nerr, ok := err.(*NamenodeError); ok {
				// if it's not a standby exception, we won't retry
				if nerr.Exception != standbyExceptionClass {
					return err
				}
			}
			c.markFailure(err)
			continue
		}

		break
>>>>>>> 84dbd099
	}

	return nil
}

// RPC definitions

// A request packet:
// +-----------------------------------------------------------+
// |  uint32 length of the next three parts                    |
// +-----------------------------------------------------------+
// |  varint length + RpcRequestHeaderProto                    |
// +-----------------------------------------------------------+
// |  varint length + RequestHeaderProto                       |
// +-----------------------------------------------------------+
// |  varint length + Request                                  |
// +-----------------------------------------------------------+
func (c *NamenodeConnection) writeRequest(method string, req proto.Message) error {
	rrh := newRPCRequestHeader(c.currentRequestID, c.clientId)
	rh := newRequestHeader(method)

	reqBytes, err := makeRPCPacket(rrh, rh, req)
	if err != nil {
		return err
	}

	_, err = c.conn.Write(reqBytes)
	return err
}

// A response from the namenode:
// +-----------------------------------------------------------+
// |  uint32 length of the next two parts                      |
// +-----------------------------------------------------------+
// |  varint length + RpcResponseHeaderProto                   |
// +-----------------------------------------------------------+
// |  varint length + Response                                 |
// +-----------------------------------------------------------+
func (c *NamenodeConnection) readResponse(method string, resp proto.Message) error {
	var packetLength uint32
	err := binary.Read(c.conn, binary.BigEndian, &packetLength)
	if err != nil {
		return err
	}

	packet := make([]byte, packetLength)
	_, err = io.ReadFull(c.conn, packet)
	if err != nil {
		return err
	}

	rrh := &hadoop.RpcResponseHeaderProto{}
	err = readRPCPacket(packet, rrh, resp)

	if rrh.GetStatus() != hadoop.RpcResponseHeaderProto_SUCCESS {
		return &NamenodeError{
			Method:    method,
			Message:   rrh.GetErrorMsg(),
			Code:      int(rrh.GetErrorDetail()),
			Exception: rrh.GetExceptionClassName(),
		}
	} else if int(rrh.GetCallId()) != c.currentRequestID {
		return errors.New("Error reading response: unexpected sequence number")
	}

	return nil
}

// A handshake packet:
// +-----------------------------------------------------------+
// |  Header, 4 bytes ("hrpc")                                 |
// +-----------------------------------------------------------+
// |  Version, 1 byte (default verion 0x09)                    |
// +-----------------------------------------------------------+
// |  RPC service class, 1 byte (0x00)                         |
// +-----------------------------------------------------------+
// |  Auth protocol, 1 byte (Auth method None = 0x00)          |
// +-----------------------------------------------------------+
// |  uint32 length of the next two parts                      |
// +-----------------------------------------------------------+
// |  varint length + RpcRequestHeaderProto                    |
// +-----------------------------------------------------------+
// |  varint length + IpcConnectionContextProto                |
// +-----------------------------------------------------------+
func (c *NamenodeConnection) writeNamenodeHandshake() error {
	rpcHeader := []byte{
		0x68, 0x72, 0x70, 0x63, // "hrpc"
		rpcVersion, serviceClass, authProtocol,
	}

	rrh := newRPCRequestHeader(handshakeCallID, c.clientId)
	cc := newConnectionContext(c.user)
	packet, err := makeRPCPacket(rrh, cc)
	if err != nil {
		return err
	}

	_, err = c.conn.Write(append(rpcHeader, packet...))
	return err
}

// Close terminates all underlying socket connections to remote server.
func (c *NamenodeConnection) Close() error {
	if c.conn != nil {
		return c.conn.Close()
	}
	return nil
}

func newRPCRequestHeader(id int, clientID []byte) *hadoop.RpcRequestHeaderProto {
	return &hadoop.RpcRequestHeaderProto{
		RpcKind:  hadoop.RpcKindProto_RPC_PROTOCOL_BUFFER.Enum(),
		RpcOp:    hadoop.RpcRequestHeaderProto_RPC_FINAL_PACKET.Enum(),
		CallId:   proto.Int32(int32(id)),
		ClientId: clientID,
	}
}

func newRequestHeader(methodName string) *hadoop.RequestHeaderProto {
	return &hadoop.RequestHeaderProto{
		MethodName:                 proto.String(methodName),
		DeclaringClassProtocolName: proto.String(protocolClass),
		ClientProtocolVersion:      proto.Uint64(uint64(protocolClassVersion)),
	}
}

func newConnectionContext(user string) *hadoop.IpcConnectionContextProto {
	return &hadoop.IpcConnectionContextProto{
		UserInfo: &hadoop.UserInformationProto{
			EffectiveUser: proto.String(user),
		},
		Protocol: proto.String(protocolClass),
	}
}<|MERGE_RESOLUTION|>--- conflicted
+++ resolved
@@ -32,13 +32,8 @@
 	currentRequestID int
 	user             string
 	conn             net.Conn
-<<<<<<< HEAD
-	host             *host
-	hostList         []*host
-=======
 	host             *namenodeHost
 	hostList         []*namenodeHost
->>>>>>> 84dbd099
 	reqLock          sync.Mutex
 }
 
@@ -73,14 +68,6 @@
 	return s
 }
 
-<<<<<<< HEAD
-type host struct {
-	address     string
-	lastFailure time.Time
-}
-
-// NewNamenodeConnection creates a new connection to a Namenode, and preforms an
-=======
 type namenodeHost struct {
 	address     string
 	lastError   error
@@ -88,23 +75,13 @@
 }
 
 // NewNamenodeConnection creates a new connection to a namenode and performs an
->>>>>>> 84dbd099
 // initial handshake.
 //
 // You probably want to use hdfs.New instead, which provides a higher-level
 // interface.
-<<<<<<< HEAD
 func NewNamenodeConnection(addresses []string, user string) (*NamenodeConnection, error) {
-	// Build the list of hosts to be used for failover.
-	hostList := make([]*host, len(addresses))
-	for i, addr := range addresses {
-		hostList[i] = &host{address: addr}
-	}
-
-=======
-func NewNamenodeConnection(address string, user string) (*NamenodeConnection, error) {
 	return NewNamenodeConnectionWithOptions(NamenodeConnectionOptions{
-		Addresses: []string{address},
+		Addresses: addresses,
 		User:      user,
 	})
 }
@@ -141,7 +118,6 @@
 //
 // Deprecated: use the higher-level hdfs.New or NewNamenodeConnection instead.
 func WrapNamenodeConnection(conn net.Conn, user string) (*NamenodeConnection, error) {
->>>>>>> 84dbd099
 	// The ClientID is reused here both in the RPC headers (which requires a
 	// "globally unique" ID) and as the "client name" in various requests.
 	clientId := newClientID()
@@ -149,13 +125,9 @@
 		clientId:   clientId,
 		clientName: "go-hdfs-" + string(clientId),
 		user:       user,
-<<<<<<< HEAD
-		hostList:   hostList,
-=======
 		conn:       conn,
 		host:       &namenodeHost{},
 		hostList:   make([]*namenodeHost, 0),
->>>>>>> 84dbd099
 	}
 
 	err := c.resolveConnection()
@@ -171,32 +143,21 @@
 		return nil
 	}
 
-<<<<<<< HEAD
-=======
 	var err error
 
 	if c.host != nil {
 		err = c.host.lastError
 	}
 
->>>>>>> 84dbd099
 	for _, host := range c.hostList {
 		if c.host == host {
 			continue
 		}
 
-<<<<<<< HEAD
-		if host.lastFailure.After(time.Now().Add(-backoffDuration)) {
-			continue
-		}
-
-		var err error
-=======
 		if host.lastErrorAt.After(time.Now().Add(-backoffDuration)) {
 			continue
 		}
 
->>>>>>> 84dbd099
 		c.host = host
 		c.conn, err = net.DialTimeout("tcp", host.address, connectTimeout)
 		if err != nil {
@@ -214,11 +175,7 @@
 	}
 
 	if c.conn == nil {
-<<<<<<< HEAD
-		return fmt.Errorf("No available namenodes")
-=======
 		return fmt.Errorf("no available namenodes: %s", err)
->>>>>>> 84dbd099
 	}
 
 	return nil
@@ -229,12 +186,8 @@
 		c.conn.Close()
 		c.conn = nil
 	}
-<<<<<<< HEAD
-	c.host.lastFailure = time.Now()
-=======
 	c.host.lastError = err
 	c.host.lastErrorAt = time.Now()
->>>>>>> 84dbd099
 }
 
 // ClientName provides a unique identifier for this client, which is required
@@ -252,30 +205,6 @@
 	defer c.reqLock.Unlock()
 
 	c.currentRequestID++
-<<<<<<< HEAD
-
-R:
-	err := c.resolveConnection()
-	if err != nil {
-		return err
-	}
-
-	err = c.writeRequest(method, req)
-	if err != nil {
-		c.markFailure(err)
-		goto R
-	}
-
-	err = c.readResponse(method, resp)
-	if err != nil {
-		if nerr, ok := err.(*NamenodeError); ok {
-			if nerr.Exception != "org.apache.hadoop.ipc.StandbyException" {
-				return err
-			}
-		}
-		c.markFailure(err)
-		goto R
-=======
 
 	for {
 		err := c.resolveConnection()
@@ -302,7 +231,6 @@
 		}
 
 		break
->>>>>>> 84dbd099
 	}
 
 	return nil
